--- conflicted
+++ resolved
@@ -1,4 +1,3 @@
-
 #ifndef RAFT_LOG_H_
 #define RAFT_LOG_H_
 
@@ -6,18 +5,17 @@
 
 log_t* log_new();
 
-<<<<<<< HEAD
+void log_free(log_t* me_);
+
 /**
  * Add entry to log.
  * Don't add entry if we've already added this entry (based off ID)
  * Don't add entries with ID=0 
  * @return 0 if unsucessful; 1 otherwise */
-=======
-void log_free(log_t* me_);
-
->>>>>>> 1d7aa60f
 int log_append_entry(log_t* me_, raft_entry_t* c);
 
+/**
+ * @return number of entries held within log */
 int log_count(log_t* me_);
 
 /**
@@ -35,7 +33,7 @@
 
 raft_entry_t* log_get_from_idx(log_t* me_, int idx);
 
-/*
+/**
  * @return youngest entry */
 raft_entry_t *log_peektail(log_t * me_);
 
